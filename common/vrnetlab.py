--- conflicted
+++ resolved
@@ -79,13 +79,10 @@
         self.num_nics = 0
         # number of nics that are actually *provisioned* (as in nics that will be added to container)
         self.num_provisioned_nics = int(os.environ.get("CLAB_INTFS", 0))
-<<<<<<< HEAD
         # "highest" provisioned nic num -- used for making sure we can allocate nics without needing
         # to have them allocated sequential from eth1
         self.highest_provisioned_nic_num = 0
 
-=======
->>>>>>> db262ae6
         self.nics_per_pci_bus = 26  # tested to work with XRv
         self.smbios = []
         overlay_disk_image = re.sub(r"(\.[^.]+$)", r"-overlay\1", disk_image)
@@ -420,7 +417,6 @@
         while True:
             provisioned_nics = list(inf_path.glob("eth*"))
             # if we see num provisioned +1 (for mgmt) we have all nics ready to roll!
-<<<<<<< HEAD
             if len(provisioned_nics) >= num_provisioned_nics + 1:
                 self.highest_provisioned_nic_num = max(
                     [int(re.search(pattern=r"\d+", string=nic.name).group()) for nic in provisioned_nics]
@@ -428,9 +424,6 @@
                 self.logger.debug(
                     f"highest allocated interface id determined to be: {self.highest_provisioned_nic_num}..."
                 )
-=======
-            if len(provisioned_nics) >= self.num_provisioned_nics + 1:
->>>>>>> db262ae6
                 self.logger.debug("interfaces provisioned, continuing...")
                 return
             time.sleep(5)
